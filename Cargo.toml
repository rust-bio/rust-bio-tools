--- conflicted
+++ resolved
@@ -30,12 +30,8 @@
 rocksdb = "0.11"
 ordered-float = "0.5"
 flate2 = "1.0.5"
-<<<<<<< HEAD
-failure = "0.1.5"
 streaming-stats =  "0.2.2"
-=======
 
->>>>>>> 580b1fd5
 
 [[bin]]
 name = "rbt"
