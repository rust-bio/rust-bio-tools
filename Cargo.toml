[package]
name = "rust-bio-tools"
version = "0.5.1-alpha.0"
authors = ["Johannes Köster <johannes.koester@tu-dortmund.de>", "Erik Clarke <ecl@pennmedicine.upenn.edu>"]
description = "A set of fast and robust command line utilities for bioinformatics tasks based on Rust-Bio."
license-file = "LICENSE.md"
homepage = "https://github.com/rust-bio/rust-bio-tools"
edition = "2018"
readme = "README.md"


[dependencies]
bio = {git="https://github.com/rust-bio/rust-bio", branch="sequence-read-trait"}
clap = { version = "2.27", features = ["yaml", "color", "suggestions"]}
indicatif = "0.11"
itertools = "0.6"
log = "0.4.6"
fern = "0.5.7"
<<<<<<< HEAD
rust-htslib = {git="https://github.com/rust-bio/rust-htslib", branch="sequence-read-trait"}
=======
rust-htslib = "0.23.0"
>>>>>>> 12d8aea1
csv = "1.0.2"
rustc-serialize = "0.3"
quick-error = "1.2"
newtype_derive = "0.1"
custom_derive = "0.1"
rand = "0.4"
cogset = "0.2"
num-bigint = "0.2"
serde = "1.0"
serde_derive = "1.0"
serde_json = "1.0"
uuid = { version = "0.7", features = ["v4"] }
tempfile = "3.0"
rocksdb = "0.12"
ordered-float = "0.5"
flate2 = "1.0.5"
streaming-stats =  "0.2.2"
GSL = "1.1.0"
bio-types = ">=0.5.1"

[[bin]]
name = "rbt"
path = "src/main.rs"


[features]
default = ["GSL/v2"]
<|MERGE_RESOLUTION|>--- conflicted
+++ resolved
@@ -16,11 +16,7 @@
 itertools = "0.6"
 log = "0.4.6"
 fern = "0.5.7"
-<<<<<<< HEAD
-rust-htslib = {git="https://github.com/rust-bio/rust-htslib", branch="sequence-read-trait"}
-=======
 rust-htslib = "0.23.0"
->>>>>>> 12d8aea1
 csv = "1.0.2"
 rustc-serialize = "0.3"
 quick-error = "1.2"
