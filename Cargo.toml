[package]
name = "rust-bio-tools"
version = "0.22.1-alpha.0"
authors = ["Johannes Köster <johannes.koester@tu-dortmund.de>", "Erik Clarke <ecl@pennmedicine.upenn.edu>"]
description = "A set of fast and robust command line utilities for bioinformatics tasks based on Rust-Bio."
license-file = "LICENSE.md"
homepage = "https://github.com/rust-bio/rust-bio-tools"
edition = "2018"
readme = "README.md"

[dependencies]
approx = "0.4"
bio = "0.32"
clap = { version = "2.31", features = ["yaml", "color", "suggestions"]}
indicatif = "0.11"
itertools = "0.9"
log = "0.4.6"
fern = "0.5.7"
rust-htslib = "0.36"
csv = "1.0.2"
rustc-serialize = "0.3"
newtype_derive = "0.1"
custom_derive = "0.1"
rand = "0.7.3"
rand_core = "0.5.1"
serde = "1.0"
serde_derive = "1.0"
serde_json = "1.0"
uuid = { version = "0.7", features = ["v4"] }
tempfile = "3.0"
rocksdb = "0.16"
ordered-float = "0.5"
flate2 = "1.0.5"
streaming-stats =  "0.2.2"
GSL = "1.1.0"
bio-types = ">=0.5.1"
derive-new = "0.5"
reqwest = "0.9"
regex = "1.3"
tera = "1"
jsonm = "0.1.4"
chrono = "0.4"
<<<<<<< HEAD
xlsxwriter = "=0.3.3"
=======
# xlsxwriter and libxlsxwriter-sys pinned hard until https://github.com/informationsea/xlsxwriter-rs/issues/21 is resolved
xlsxwriter = "=0.3.3"
libxlsxwriter-sys = "=1.0.2"
>>>>>>> 00e3f54c
lazy_static = "1.4"
anyhow = "1"
thiserror = "1"
rayon = "1.5"
structopt = "0.3"
lz-str = "0.1.0"

[[bin]]
name = "rbt"
path = "src/main.rs"


[features]
default = ["GSL/v2"]<|MERGE_RESOLUTION|>--- conflicted
+++ resolved
@@ -40,13 +40,9 @@
 tera = "1"
 jsonm = "0.1.4"
 chrono = "0.4"
-<<<<<<< HEAD
-xlsxwriter = "=0.3.3"
-=======
 # xlsxwriter and libxlsxwriter-sys pinned hard until https://github.com/informationsea/xlsxwriter-rs/issues/21 is resolved
 xlsxwriter = "=0.3.3"
 libxlsxwriter-sys = "=1.0.2"
->>>>>>> 00e3f54c
 lazy_static = "1.4"
 anyhow = "1"
 thiserror = "1"
