--- conflicted
+++ resolved
@@ -12,11 +12,8 @@
 * a utility to quickly filter records from a FASTQ file (`rbt fastq-filter`)
 * a tool to merge BAM or FASTQ reads using marked duplicates respectively unique molecular identifiers (UMIs) (`rbt collapse-reads-to-fragments bam|fastq`)
 * a tool to generate interactive HTML based reports that offer multiple plots visualizing the provided genomics data in VCF and BAM format (`rbt vcf-report`)
-<<<<<<< HEAD
 * a tool to generate an interactive HTML based report from a csv file including visualizations (`rbt csv-report`)
-=======
 * a tool for splitting VCF/BCF files into N equal chunks, including BND support (`rbt vcf-split`)
->>>>>>> 5e56c055
 
 Further functionality is added as it is needed by the authors. Check out the [Contributing](#Contributing) section if you want contribute anything yourself.
 For a list of changes, take a look at the [CHANGELOG](CHANGELOG.md).
