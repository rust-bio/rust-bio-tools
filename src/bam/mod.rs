--- conflicted
+++ resolved
@@ -1,6 +1,3 @@
-<<<<<<< HEAD
+//! Tools that work on BAM files
 pub mod call_consensus_reads;
-=======
-//! Tools that work on BAM files
->>>>>>> 9660dc21
 pub mod depth;