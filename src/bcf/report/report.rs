use std::collections::HashMap;
use std::error::Error;
use std::io::Write;
use std::{fs, str};

use derive_new::new;
use itertools::Itertools;
use serde_derive::Serialize;
use serde_json;
use tera::{self, Context, Tera};

use jsonm::packer::{PackOptions, Packer};
use rust_htslib::bcf::{self, Read};
use serde_json::{json, Value};
use std::fs::File;
use std::path::Path;

pub fn oncoprint(
    sample_calls: &HashMap<String, String>,
    output_path: &str,
<<<<<<< HEAD
=======
    vep_annotation: bool,
>>>>>>> 14bd119e
) -> Result<(), Box<dyn Error>> {
    let mut data = HashMap::new();
    let mut gene_data = HashMap::new();
    let mut unique_genes = Vec::new();
    for (sample, path) in sample_calls.iter().sorted() {
        let mut genes = HashMap::new();
        let mut bcf_reader = bcf::Reader::from_path(path)?;

        for res in bcf_reader.records() {
            let mut record = res?;
            let alleles = record
                .alleles()
                .into_iter()
                .map(|allele| allele.to_owned())
                .collect_vec();
            let alt_alleles = &alleles[1..];
            let ref_allele = alleles[0].to_owned();
            let ann = record.info(b"ANN").string()?;

            if let Some(ann) = ann {
                for alt_allele in alt_alleles {
                    let variant = if alt_allele == b"<DEL>" {
                        "DEL"
                    } else if alt_allele == b"<BND>" {
                        "BND"
                    } else if alt_allele == b"<INV>" {
                        "INV"
                    } else if alt_allele == b"<DUP>" {
                        "DUP"
                    } else if alt_allele.len() == 1 && ref_allele.len() == 1 {
                        "SNV"
                    } else if alt_allele.len() == ref_allele.len() {
                        "MNV"
                    } else {
                        "Complex"
                    };

                    for entry in &ann {
                        let fields: Vec<_> = entry.split(|c| *c == b'|').collect();
                        let alt = &fields[0];
                        if alt != &alt_allele.as_slice() {
                            continue;
                        }

                        let gene = str::from_utf8(fields[3])?;
                        let dna_alteration = if vep_annotation {
                            str::from_utf8(fields[10])?
                        } else {
                            str::from_utf8(fields[9])?
                        };
                        let protein_alteration = if vep_annotation {
                            str::from_utf8(fields[11])?
                        } else {
                            str::from_utf8(fields[10])?
                        };

                        unique_genes.push(gene.to_owned());

                        let rec = genes
                            .entry(gene.to_owned())
                            .or_insert_with(|| Record::new(sample.to_owned(), gene.to_owned()));
                        rec.dna_alterations.push(dna_alteration.to_owned());
                        if protein_alteration.len() > 0 {
                            rec.protein_alterations.push(protein_alteration.to_owned());
                        }
                        rec.variants.push(variant.to_owned());
                    }
                }
            }
        }

        for gene in genes.keys().sorted() {
            let record = genes.get(gene).unwrap();
            // data for first stage
            let entry = data.entry(gene.to_owned()).or_insert_with(&Vec::new);
            entry.push(FinalRecord::from(record));

            // data for second stage
            let gene_entry = gene_data.entry(gene.to_owned()).or_insert_with(&Vec::new);
            let gene_records: Vec<GeneRecord> = Vec::<GeneRecord>::from(record);
            for rec in gene_records {
                gene_entry.push(rec);
            }
        }
    }

    let gene_path = output_path.to_owned() + "/genes/";
    fs::create_dir(Path::new(&gene_path))?;
    let mut gene_templates = Tera::default();
    gene_templates.register_filter("embed_source", embed_source);
    gene_templates.add_raw_template("genes.html.tera", include_str!("genes.html.tera"))?;

    let gene_specs: Value = serde_json::from_str(include_str!("gene_specs.json")).unwrap();

    for (gene, gene_data) in gene_data {
        let mut specs = gene_specs.clone();
        let values = json!({ "values": gene_data });
        specs["data"] = values;
        let mut packer = Packer::new();
        let options = PackOptions::new();
        let packed_gene_specs = packer.pack(&specs, &options).unwrap();
        let mut context = Context::new();
        context.insert("genespecs", &serde_json::to_string(&packed_gene_specs)?);
        context.insert("gene", &gene);
        let html = gene_templates.render("genes.html.tera", &context)?;
        let filepath = String::from(gene_path.clone()) + &gene + ".html";
        let mut file = File::create(filepath)?;
        file.write_all(html.as_bytes())?;
    }

    // only keep recurrent entries
    let data: Vec<_> = data
        .values()
        .filter(|entry| entry.len() >= 1)
        .flatten()
        .sorted()
        .collect();

    let page_size = 100;

    // remove dup and check genes for pagination
    unique_genes.sort();
    unique_genes.dedup();

    let pages = unique_genes.len() / page_size;

    for i in 0..pages + 1 {
<<<<<<< HEAD
        let current_genes;
        if i != pages {
            current_genes = &unique_genes[(i * page_size)..((i + 1) * page_size)];
        // get genes for current page
        } else {
            current_genes = &unique_genes[(i * page_size)..]; // get genes for last page
        }
=======
        let current_genes = if i != pages {
            &unique_genes[(i * page_size)..((i + 1) * page_size)] // get genes for current page
        } else {
            &unique_genes[(i * page_size)..] // get genes for last page
        };
>>>>>>> 14bd119e

        let page = i + 1;
        let page_data: Vec<_> = data
            .iter()
            .filter(|entry| current_genes.contains(&entry.gene))
            .collect();

        let mut vl_specs: Value = serde_json::from_str(include_str!("report_specs.json")).unwrap();
        let values = json!({ "values": page_data });
        vl_specs["data"] = values;

        let mut packer = Packer::new();
        let options = PackOptions::new();
        let packed_specs = packer.pack(&vl_specs, &options).unwrap();
        let mut templates = Tera::default();
        templates.register_filter("embed_source", embed_source);
        templates.add_raw_template("report.html.tera", include_str!("report.html.tera"))?;
        let mut context = Context::new();
        let data = serde_json::to_string(&packed_specs)?;
        context.insert("oncoprint", &data);
        context.insert("pages", &(pages + 1));

        let html = templates.render("report.html.tera", &context)?;

        let index = output_path.to_owned() + "/index" + &page.to_string() + ".html";
        let mut file = File::create(index)?;
        file.write_all(html.as_bytes())?;
    }

    Ok(())
}

fn embed_source(
    value: &tera::Value,
    _: &HashMap<String, tera::Value>,
) -> tera::Result<tera::Value> {
    let url = tera::try_get_value!("upper", "value", String, value);
    let source = reqwest::get(&url).unwrap().text().unwrap();
    Ok(tera::to_value(source).unwrap())
}

#[derive(new, Debug)]
struct Record {
    sample: String,
    gene: String,
    #[new(default)]
    dna_alterations: Vec<String>,
    #[new(default)]
    protein_alterations: Vec<String>,
    #[new(default)]
    variants: Vec<String>,
}

// Record for the first stage of the report
#[derive(Serialize, Debug, PartialEq, Eq, PartialOrd, Ord, Clone)]
struct FinalRecord {
    sample: String,
    gene: String,
    dna_alterations: String,
    protein_alterations: String,
    variants: String,
}

// Record for the second stage of the report
#[derive(Serialize, Debug, PartialEq, Eq, PartialOrd, Ord, Clone)]
struct GeneRecord {
    sample: String,
    gene: String,
    alteration: String,
    variants: String,
}

impl From<&Record> for Vec<GeneRecord> {
    fn from(record: &Record) -> Self {
        let mut gene_vec = Vec::new();
        for dna_alt in record.dna_alterations.iter().sorted().unique() {
            let alt = GeneRecord {
                sample: record.sample.to_owned(),
                gene: record.gene.to_owned(),
                alteration: dna_alt.to_owned(),
                variants: record.variants.iter().sorted().unique().join("/"),
            };
            gene_vec.push(alt);
        }

        for protein_alt in record.protein_alterations.iter().sorted().unique() {
            let alt = GeneRecord {
                sample: record.sample.to_owned(),
                gene: record.gene.to_owned(),
                alteration: protein_alt.to_owned(),
                variants: record.variants.iter().sorted().unique().join("/"),
            };
            gene_vec.push(alt);
        }

        gene_vec
    }
}

impl From<&Record> for FinalRecord {
    fn from(record: &Record) -> Self {
        FinalRecord {
            sample: record.sample.to_owned(),
            gene: record.gene.to_owned(),
            dna_alterations: record.dna_alterations.iter().sorted().unique().join(", "),
            protein_alterations: record
                .protein_alterations
                .iter()
                .sorted()
                .unique()
                .join(", "),
            variants: record.variants.iter().sorted().unique().join("/"),
        }
    }
}<|MERGE_RESOLUTION|>--- conflicted
+++ resolved
@@ -18,10 +18,7 @@
 pub fn oncoprint(
     sample_calls: &HashMap<String, String>,
     output_path: &str,
-<<<<<<< HEAD
-=======
     vep_annotation: bool,
->>>>>>> 14bd119e
 ) -> Result<(), Box<dyn Error>> {
     let mut data = HashMap::new();
     let mut gene_data = HashMap::new();
@@ -149,23 +146,14 @@
     let pages = unique_genes.len() / page_size;
 
     for i in 0..pages + 1 {
-<<<<<<< HEAD
-        let current_genes;
-        if i != pages {
-            current_genes = &unique_genes[(i * page_size)..((i + 1) * page_size)];
-        // get genes for current page
-        } else {
-            current_genes = &unique_genes[(i * page_size)..]; // get genes for last page
-        }
-=======
         let current_genes = if i != pages {
             &unique_genes[(i * page_size)..((i + 1) * page_size)] // get genes for current page
         } else {
             &unique_genes[(i * page_size)..] // get genes for last page
         };
->>>>>>> 14bd119e
 
         let page = i + 1;
+
         let page_data: Vec<_> = data
             .iter()
             .filter(|entry| current_genes.contains(&entry.gene))
