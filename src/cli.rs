--- conflicted
+++ resolved
@@ -226,23 +226,14 @@
         bam_path: Vec<PathBuf>,
 
         /// Path to the reference fasta file.
-<<<<<<< HEAD
         #[structopt(long, short = "r", parse(from_os_str))]
         reference: PathBuf,
-=======
-        #[structopt(long, short = "r")]
-        reference: String,
->>>>>>> cc35df1d
 
         /// Chromosome and region for the visualization. Example: 2:132424-132924
         #[structopt(long, short = "g")]
         region: Region,
 
-<<<<<<< HEAD
-        /// Set the maximum number of reads that will be shown in the alignment plots. Default value is 500.
-=======
         /// Set the maximum rows that will be shown in the alignment plots.
->>>>>>> cc35df1d
         #[structopt(long, short = "d", default_value = "500")]
         max_read_depth: u32,
     },
