use crate::bcf::report::oncoprint::WriteErr;
use anyhow::Context as AnyhowContext;
use anyhow::Result;
use chrono::{DateTime, Local};
use derive_new::new;
use itertools::Itertools;
use lz_str::compress_to_utf16;
use serde_derive::Serialize;
use serde_json::json;
use std::collections::{HashMap, HashSet};
use std::convert::TryInto;
use std::fs;
use std::io::{Write, Read};
use std::path::Path;
use std::str::FromStr;
use tera::{Context, Tera};
<<<<<<< HEAD
use std::fs::File;
=======
use xlsxwriter::*;
>>>>>>> 2cb5a5be

type LookupTable = HashMap<String, HashMap<String, Vec<(String, usize, usize)>>>;

pub(crate) fn csv_report(
    csv_path: &str,
    output_path: &str,
    rows_per_page: usize,
    separator: char,
    sort_column: Option<&str>,
    ascending: Option<bool>,
    formatter: Option<&str>,
) -> Result<()> {
    let mut rdr = csv::ReaderBuilder::new()
        .delimiter(separator as u8)
        .from_path(csv_path)?;

    let header = rdr.headers()?.clone();
    let titles = header.iter().collect_vec();
    let mut table = Vec::new();
    let mut numeric = HashMap::new();
    let mut non_numeric = HashMap::new();
    let mut integer = HashMap::new();
    for res in rdr.records() {
        let row = res?;
        let mut table_entry = HashMap::new();
        for (i, tile) in titles.iter().enumerate() {
            table_entry.insert(tile.to_string(), row[i].to_owned());
            match f32::from_str(&row[i]) {
                Ok(_) => {
                    let num = numeric.entry(tile.to_owned()).or_insert_with(|| 0);
                    *num += 1;
                    if i32::from_str(&row[i]).is_ok() {
                        let int = integer.entry(tile.to_owned()).or_insert_with(|| 0);
                        *int += 1;
                    }
                }
                _ => {
                    let no_num = non_numeric.entry(tile.to_owned()).or_insert_with(|| 0);
                    *no_num += 1;
                }
            }
        }
        table.push(table_entry);
    }

    let mut is_numeric = HashMap::new();
    for title in &titles {
        let is_num = match (numeric.get(title), non_numeric.get(title)) {
            (Some(num), Some(no_num)) => num > no_num,
            (None, Some(_)) => false,
            (Some(_), None) => true,
            _ => unreachable!(),
        };
        is_numeric.insert(title.to_owned(), is_num);
    }

    let mut is_integer = HashMap::new();
    for title in &titles {
        let is_int = match (integer.get(title), non_numeric.get(title)) {
            (Some(num), Some(no_num)) => num > no_num,
            (Some(_), None) => true,
            _ => false,
        };
        is_integer.insert(title.to_owned(), is_int);
    }

    let mut plot_data = HashMap::new();
    let mut num_plot_data = HashMap::new();

    for title in &titles {
        match is_numeric.get(title) {
            Some(true) => {
                let plot = num_plot(&table, title.to_string());
                num_plot_data.insert(title, plot);
            }
            Some(false) => {
                let plot = nominal_plot(&table, title.to_string());
                plot_data.insert(title, plot);
            }
            _ => unreachable!(),
        };
    }

    match (sort_column, ascending) {
        (Some(column), Some(true)) => table.sort_by(|a, b| {
            match (
                f32::from_str(a.get(column).unwrap()),
                f32::from_str(b.get(column).unwrap()),
            ) {
                (Ok(float_a), Ok(float_b)) => float_a.partial_cmp(&float_b).unwrap(),
                _ => a.get(column).cmp(&b.get(column)),
            }
        }),
        (Some(column), Some(false)) => table.sort_by(|a, b| {
            match (
                f32::from_str(a.get(column).unwrap()),
                f32::from_str(b.get(column).unwrap()),
            ) {
                (Ok(float_a), Ok(float_b)) => float_b.partial_cmp(&float_a).unwrap(),
                _ => a.get(column).cmp(&b.get(column)),
            }
        }),
        (_, _) => {}
    }

    let wb = Workbook::new(&(output_path.to_owned() + "/report.xlsx"));
    let mut sheet = wb.add_worksheet(Some("Report"))?;
    for (i, title) in titles.iter().enumerate() {
        sheet.write_string(0, i.try_into()?, title, None)?;
    }

    for (i, row) in table.iter().enumerate() {
        for (c, title) in titles.iter().enumerate() {
            sheet.write_string(
                (i + 1).try_into()?,
                c.try_into()?,
                row.get(*title).unwrap(),
                None,
            )?;
        }
    }

    wb.close()?;

    let pages = if table.len() % rows_per_page == 0 {
        (table.len() / rows_per_page) - 1
    } else {
        table.len() / rows_per_page
    };

    let plot_path = output_path.to_owned() + "/plots/";
    fs::create_dir(Path::new(&plot_path)).context(WriteErr::CantCreateDir {
        dir_path: plot_path.to_owned(),
    })?;

    for (n, title) in titles.iter().enumerate() {
        let mut templates = Tera::default();
        templates.add_raw_template("plot.js.tera", include_str!("plot.js.tera"))?;
        let mut context = Context::new();
        match is_numeric.get(title) {
            Some(true) => {
                context.insert(
                    "table",
                    &json!(num_plot_data.get(title).unwrap()).to_string(),
                );
                context.insert("num", &true);
            }
            Some(false) => {
                context.insert("table", &json!(plot_data.get(title).unwrap()).to_string());
                context.insert("num", &false);
            }
            _ => unreachable!(),
        }
        context.insert("title", &title);
        context.insert("index", &n.to_string());
        let js = templates.render("plot.js.tera", &context)?;

        let file_path = plot_path.to_owned() + "plot_" + &n.to_string() + ".js";
        let mut file = fs::File::create(file_path)?;
        file.write_all(js.as_bytes())?;
    }

    let index_path = output_path.to_owned() + "/indexes/";
    fs::create_dir(Path::new(&index_path)).context(WriteErr::CantCreateDir {
        dir_path: index_path.to_owned(),
    })?;

    let data_path = output_path.to_owned() + "/data/";
    fs::create_dir(Path::new(&data_path)).context(WriteErr::CantCreateDir {
        dir_path: data_path.to_owned(),
    })?;

    let mut prefixes = make_prefixes(
        table
            .clone()
            .into_iter()
            .map(|hm| {
                hm.into_iter()
                    .filter(|(k, _)| !is_numeric.get(k.as_str()).unwrap())
                    .collect()
            })
            .collect(),
        titles
            .clone()
            .into_iter()
            .filter(|e| !is_numeric.get(e).unwrap())
            .collect(),
        rows_per_page,
    );

    let bin = make_bins(
        table
            .clone()
            .into_iter()
            .map(|hm| {
                hm.into_iter()
                    .filter(|(k, _)| {
                        *is_numeric.get(k.as_str()).unwrap() && !is_integer.get(k.as_str()).unwrap()
                    })
                    .collect()
            })
            .collect(),
        titles
            .clone()
            .into_iter()
            .filter(|e| *is_numeric.get(e).unwrap() && !is_integer.get(e).unwrap())
            .collect(),
        rows_per_page,
    );

    let int_bin = make_bins_for_integers(
        table
            .clone()
            .into_iter()
            .map(|hm| {
                hm.into_iter()
                    .filter(|(k, _)| *is_integer.get(k.as_str()).unwrap())
                    .collect()
            })
            .collect(),
        titles
            .clone()
            .into_iter()
            .filter(|e| *is_integer.get(e).unwrap())
            .collect(),
        rows_per_page,
    );

    for (k, v) in bin.into_iter().chain(int_bin) {
        prefixes.insert(k, v);
    }

    let prefix_path = output_path.to_owned() + "/prefixes/";
    fs::create_dir(Path::new(&prefix_path)).context(WriteErr::CantCreateDir {
        dir_path: prefix_path.to_owned(),
    })?;

    for (n, title) in titles.iter().enumerate() {
        if let Some(prefix_table) = prefixes.get(title.to_owned()) {
            let mut templates = Tera::default();
            templates.add_raw_template(
                "prefix_table.html.tera",
                include_str!("prefix_table.html.tera"),
            )?;
            let mut context = Context::new();
            context.insert("title", title);
            context.insert("index", &n.to_string());
            context.insert("table", prefix_table);
            context.insert("numeric", is_numeric.get(title).unwrap());
            let html = templates.render("prefix_table.html.tera", &context)?;

            let file_path = output_path.to_owned() + "/prefixes/col_" + &n.to_string() + ".html";
            let mut file = fs::File::create(file_path)?;
            file.write_all(html.as_bytes())?;

            let title_path = prefix_path.to_owned() + "/col_" + &n.to_string() + "/";
            fs::create_dir(Path::new(&title_path)).context(WriteErr::CantCreateDir {
                dir_path: title_path.to_owned(),
            })?;

            for (prefix, values) in prefix_table {
                let mut templates = Tera::default();
                templates.add_raw_template(
                    "lookup_table.html.tera",
                    include_str!("lookup_table.html.tera"),
                )?;
                let mut context = Context::new();
                context.insert("title", title);
                context.insert("values", values);
                context.insert("index", &n.to_string());
                let html = templates.render("lookup_table.html.tera", &context)?;

                let file_path = title_path.to_owned() + prefix + ".html";
                let mut file = fs::File::create(file_path)?;
                file.write_all(html.as_bytes())?;
            }
        }
    }
    
    let formatter_object = if let Some(f) = formatter {
        let mut file_string = "".to_string();
        let mut custom_file = File::open(f).context("Unable to open given file for formatting colums")?;
        custom_file
            .read_to_string(&mut file_string)
            .context("Unable to read string from formatting file")?;
        
        Some(file_string)
    } else {
        None
    };

    for (i, current_table) in table.chunks(rows_per_page).enumerate() {
        let page = i + 1;

        let mut templates = Tera::default();
        templates.add_raw_template("csv_report.html.tera", include_str!("csv_report.html.tera"))?;
        templates.add_raw_template("data.js.tera", include_str!("data.js.tera"))?;
        let mut context = Context::new();
        context.insert("table", &current_table);
        context.insert("titles", &titles);
        context.insert("current_page", &page);
        context.insert("pages", &(pages + 1));
        let local: DateTime<Local> = Local::now();
        context.insert("time", &local.format("%a %b %e %T %Y").to_string());
        context.insert("version", &env!("CARGO_PKG_VERSION"));
        context.insert("formatter", &formatter_object);


        let mut data = Vec::new();
        for row in current_table {
            let mut r = Vec::new();
            for title in &titles {
                r.push(row.get(*title).unwrap())
            }
            data.push(r);
        }

        context.insert(
            "data",
            &json!(compress_to_utf16(&json!(data).to_string())).to_string(),
        );

        let html = templates.render("csv_report.html.tera", &context)?;
        let js = templates.render("data.js.tera", &context)?;

        let file_path = output_path.to_owned() + "/indexes/index" + &page.to_string() + ".html";
        let mut file = fs::File::create(file_path)?;
        file.write_all(html.as_bytes())?;

        let js_file_path = output_path.to_owned() + "/data/index" + &page.to_string() + ".js";
        let mut js_file = fs::File::create(js_file_path)?;
        js_file.write_all(js.as_bytes())?;
    }
    Ok(())
}

fn num_plot(table: &[HashMap<String, String>], column: String) -> Vec<BinnedPlotRecord> {
    let mut values = Vec::new();
    let mut nan = 0;
    for row in table {
        match f32::from_str(row.get(&column).unwrap()) {
            Ok(val) => values.push(val.to_owned()),
            _ => nan += 1,
        }
    }
    let min = values.iter().fold(f32::INFINITY, |a, &b| a.min(b));
    let max = values.iter().fold(f32::NEG_INFINITY, |a, &b| a.max(b));
    let bins = 20;
    let step = (max - min) / bins as f32;
    let mut binned_data = HashMap::new();
    let mut bin_borders = HashMap::new();
    for val in values {
        for i in 0..bins {
            let lower_bound = min + i as f32 * step;
            let upper_bound = lower_bound + step;
            let bin_name = String::from("bin") + &i.to_string();
            bin_borders.insert(bin_name.to_owned(), (lower_bound, upper_bound));
            let entry = binned_data.entry(bin_name.to_owned()).or_insert_with(|| 0);
            if ((i < (bins - 1) && val < upper_bound) || (i < bins && val <= upper_bound))
                && val >= lower_bound
            {
                *entry += 1;
            }
        }
    }
    if nan > 0 {
        bin_borders.insert(
            String::from("bin") + &bins.to_string(),
            (f32::NAN, f32::NAN),
        );
        binned_data.insert(String::from("bin") + &bins.to_string(), nan);
    }
    let mut plot_data = Vec::new();
    for (name, v) in binned_data {
        let (lower_bound, upper_bound) = bin_borders.get(&name).unwrap();
        let plot_record = BinnedPlotRecord {
            bin_start: *lower_bound,
            value: v,
            bin_end: *upper_bound,
        };
        plot_data.push(plot_record);
    }
    plot_data
}

fn nominal_plot(table: &[HashMap<String, String>], column: String) -> Vec<PlotRecord> {
    let mut values = Vec::new();
    for row in table {
        let val = row.get(&column).unwrap();
        values.push(val.to_owned());
    }
    let mut count_values = HashMap::new();
    for v in values {
        let entry = count_values.entry(v.to_owned()).or_insert_with(|| 0);
        *entry += 1;
    }

    let mut plot_data = Vec::new();
    for (k, v) in count_values {
        let plot_record = PlotRecord { key: k, value: v };
        plot_data.push(plot_record);
    }

    if plot_data.len() > 10 {
        plot_data.sort_by(|a, b| b.value.cmp(&a.value));
        plot_data = plot_data.into_iter().take(10).collect();
    }

    plot_data
}

fn make_prefixes(
    table: Vec<HashMap<String, String>>,
    titles: Vec<&str>,
    rows_per_page: usize,
) -> LookupTable {
    let mut title_map = HashMap::new();
    for (i, partial_table) in table.chunks(rows_per_page).enumerate() {
        let page = i + 1;
        let prefix_len = 3;
        for (index, row) in partial_table.iter().enumerate() {
            for key in &titles {
                let value = &row[key.to_owned()].trim().to_owned();
                if !value.is_empty() {
                    let entry = value.split_whitespace().take(1).collect_vec()[0];
                    if entry.len() >= prefix_len {
                        let prefix = entry.chars().take(prefix_len).collect::<String>();
                        let prefix_map = title_map
                            .entry(key.to_string())
                            .or_insert_with(HashMap::new);
                        let values = prefix_map.entry(prefix).or_insert_with(Vec::new);
                        values.push((value.to_owned(), page, index));
                    }
                }
            }
        }
        // write stuff to output map with page like so: HashMap<column_title, HashMap<prefix, Vec<(value, page, index)>>>
    }
    title_map
}

fn make_bins(
    table: Vec<HashMap<String, String>>,
    titles: Vec<&str>,
    rows_per_page: usize,
) -> LookupTable {
    let mut title_map = HashMap::new();
    for title in titles {
        let mut values = Vec::new();
        for row in &table {
            if let Ok(val) = f32::from_str(row.get(title).unwrap()) {
                values.push(val.to_owned())
            }
        }
        let min = values.iter().fold(f32::INFINITY, |a, &b| a.min(b));
        let max = values.iter().fold(f32::NEG_INFINITY, |a, &b| a.max(b));
        let bins = 20;
        let step = (max - min) / bins as f32;
        let mut bin_data = HashMap::new();
        for val in values {
            for i in 0..bins {
                let lower_bound = min + i as f32 * step;
                let upper_bound = lower_bound + step;
                let bin_name = lower_bound.to_string() + "-" + &upper_bound.to_string();
                let entry = bin_data
                    .entry(bin_name.to_owned())
                    .or_insert_with(HashSet::new);
                if ((i < (bins - 1) && val < upper_bound) || (i < bins && val <= upper_bound))
                    && val >= lower_bound
                {
                    entry.insert(val.to_string());
                }
            }
        }

        let mut value_on_page = HashMap::new();
        for (i, partial_table) in table.chunks(rows_per_page).enumerate() {
            let page = i + 1;
            for (index, row) in partial_table.iter().enumerate() {
                if let Ok(val) = f32::from_str(row.get(title).unwrap()) {
                    let entry = value_on_page
                        .entry(val.to_string())
                        .or_insert_with(HashSet::new);
                    entry.insert((page, index));
                }
            }
            // write stuff to output map with page like so: HashMap<column_title, HashMap<bin, Vec<(value, page, index)>>>
        }
        let mut bin_map = HashMap::new();
        for (bin, values) in bin_data {
            for v in values {
                let entry = bin_map.entry(bin.to_string()).or_insert_with(Vec::new);
                for (page, index) in value_on_page.get(&v).unwrap() {
                    entry.push((v.to_string(), *page, *index));
                }
            }
        }
        title_map.insert(title.to_string(), bin_map);
    }

    title_map
}

fn make_bins_for_integers(
    table: Vec<HashMap<String, String>>,
    titles: Vec<&str>,
    rows_per_page: usize,
) -> LookupTable {
    let mut title_map = HashMap::new();
    for title in titles {
        let mut values = Vec::new();
        for row in &table {
            if let Ok(val) = i32::from_str(row.get(title).unwrap()) {
                values.push(val.to_owned())
            }
        }
        let min = *values.iter().min().unwrap();
        let max = *values.iter().max().unwrap();
        let bins = 20;
        let step = if max - min <= 20 {
            1
        } else {
            (max - min) / bins
        };
        let mut bin_data = HashMap::new();
        for val in values {
            for i in 0..bins {
                let lower_bound = min + i * step;
                let upper_bound = if i == bins { max } else { lower_bound + step };
                let bin_name = lower_bound.to_string() + "-" + &upper_bound.to_string();
                let entry = bin_data
                    .entry(bin_name.to_owned())
                    .or_insert_with(HashSet::new);
                if ((i < (bins - 1) && val < upper_bound) || (i < bins && val <= upper_bound))
                    && val >= lower_bound
                {
                    entry.insert(val.to_string());
                }
            }
        }

        let mut value_on_page = HashMap::new();
        for (i, partial_table) in table.chunks(rows_per_page).enumerate() {
            let page = i + 1;
            for (index, row) in partial_table.iter().enumerate() {
                if let Ok(val) = i32::from_str(row.get(title).unwrap()) {
                    let entry = value_on_page
                        .entry(val.to_string())
                        .or_insert_with(HashSet::new);
                    entry.insert((page, index));
                }
            }
            // write stuff to output map with page like so: HashMap<column_title, HashMap<bin, Vec<(value, page, index)>>>
        }
        let mut bin_map = HashMap::new();
        for (bin, values) in bin_data {
            for v in values {
                let entry = bin_map.entry(bin.to_string()).or_insert_with(Vec::new);
                for (page, index) in value_on_page.get(&v).unwrap() {
                    entry.push((v.to_string(), *page, *index));
                }
            }
        }
        title_map.insert(title.to_string(), bin_map);
    }

    title_map
}

#[derive(new, Serialize, Debug, Clone)]
struct PlotRecord {
    key: String,
    value: u32,
}

#[derive(new, Serialize, Debug, Clone)]
struct BinnedPlotRecord {
    bin_start: f32,
    bin_end: f32,
    value: u32,
}<|MERGE_RESOLUTION|>--- conflicted
+++ resolved
@@ -10,15 +10,12 @@
 use std::collections::{HashMap, HashSet};
 use std::convert::TryInto;
 use std::fs;
-use std::io::{Write, Read};
+use std::fs::File;
+use std::io::{Read, Write};
 use std::path::Path;
 use std::str::FromStr;
 use tera::{Context, Tera};
-<<<<<<< HEAD
-use std::fs::File;
-=======
 use xlsxwriter::*;
->>>>>>> 2cb5a5be
 
 type LookupTable = HashMap<String, HashMap<String, Vec<(String, usize, usize)>>>;
 
@@ -297,14 +294,15 @@
             }
         }
     }
-    
+
     let formatter_object = if let Some(f) = formatter {
         let mut file_string = "".to_string();
-        let mut custom_file = File::open(f).context("Unable to open given file for formatting colums")?;
+        let mut custom_file =
+            File::open(f).context("Unable to open given file for formatting colums")?;
         custom_file
             .read_to_string(&mut file_string)
             .context("Unable to read string from formatting file")?;
-        
+
         Some(file_string)
     } else {
         None
@@ -325,7 +323,6 @@
         context.insert("time", &local.format("%a %b %e %T %Y").to_string());
         context.insert("version", &env!("CARGO_PKG_VERSION"));
         context.insert("formatter", &formatter_object);
-
 
         let mut data = Vec::new();
         for row in current_table {
