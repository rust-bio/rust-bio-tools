//! Documentation for Rust Bio Tools
use clap::{load_yaml, value_t};
use log::LevelFilter;

use clap::App;
use fern;
use itertools::Itertools;
use std::error::Error;

pub mod bam;
pub mod bcf;
pub mod fastq;

fn main() -> Result<(), Box<dyn Error>> {
    let yaml = load_yaml!("cli.yaml");
    let matches = App::from_yaml(yaml)
        .version(env!("CARGO_PKG_VERSION"))
        .get_matches();

    fern::Dispatch::new()
        .format(|out, message, _| out.finish(format_args!("{}", message)))
        .level(if matches.is_present("verbose") {
            LevelFilter::Debug
        } else {
            LevelFilter::Info
        })
        .chain(std::io::stderr())
        .apply()
        .unwrap();

    match matches.subcommand() {
        ("fastq-split", Some(matches)) => {
            fastq::split::split(&matches.values_of("chunks").unwrap().collect_vec())
        }
        ("fastq-filter", Some(matches)) => fastq::filter::filter(&matches.value_of("ids").unwrap()),
        ("bam-depth", Some(matches)) => bam::depth::depth(
            &matches.value_of("bam-path").unwrap(),
            value_t!(matches, "max-read-length", u32).unwrap_or(1000),
            value_t!(matches, "include-flags", u16).unwrap_or(0),
            value_t!(matches, "exclude-flags", u16).unwrap_or(4 | 256 | 512 | 1024),
            value_t!(matches, "min-mapq", u8).unwrap_or(0),
        ),
        ("vcf-to-txt", Some(matches)) => bcf::to_txt::to_txt(
            &matches
                .values_of("info")
                .map(|values| values.collect_vec())
                .unwrap_or(vec![]),
            &matches
                .values_of("format")
                .map(|values| values.collect_vec())
                .unwrap_or(vec![]),
            matches.is_present("genotypes"),
        ),
        ("vcf-match", Some(matches)) => bcf::match_variants::match_variants(
            matches.value_of("vcf").unwrap(),
            value_t!(matches, "max-dist", u32).unwrap_or(20),
            value_t!(matches, "max-len-diff", u32).unwrap_or(10),
<<<<<<< HEAD
        )?;
        Ok(())
    } else if let Some(_) = matches.subcommand_matches("vcf-baf") {
        bcf::baf::calculate_baf()?;
        Ok(())
    } else if let Some(matches) = matches.subcommand_matches("call-consensus-reads") {
        fastq::call_consensus_reads::call_nonoverlapping_consensus_reads_from_paths(
            matches.value_of("fq1").unwrap(),
            matches.value_of("fq2").unwrap(),
            matches.value_of("consensus-fq1").unwrap(),
            matches.value_of("consensus-fq2").unwrap(),
            value_t!(matches, "umi-len", usize).unwrap(),
            value_t!(matches, "max-seq-dist", usize).unwrap(),
            value_t!(matches, "max-umi-dist", usize).unwrap(),
            matches.is_present("reverse-umi"),
        )?;
        Ok(())
    } else if let Some(matches) = matches.subcommand_matches("call-overlapping-consensus-reads") {
        fastq::call_consensus_reads::call_overlapping_consensus_reads_from_paths(
            matches.value_of("fq1").unwrap(),
            matches.value_of("fq2").unwrap(),
            matches.value_of("consensus-fq").unwrap(),
            value_t!(matches, "umi-len", usize).unwrap(),
            value_t!(matches, "max-seq-dist", usize).unwrap(),
            value_t!(matches, "max-umi-dist", usize).unwrap(),
            value_t!(matches, "insert-size", usize).unwrap(),
            value_t!(matches, "std-dev", usize).unwrap(),
            matches.is_present("reverse-umi"),
        )?;
        Ok(())
    } else {
=======
        ),
        ("vcf-baf", Some(_)) => bcf::baf::calculate_baf(),
        ("call-consensus-reads", Some(matches)) => {
            fastq::call_consensus_reads::call_consensus_reads_from_paths(
                matches.value_of("fq1").unwrap(),
                matches.value_of("fq2").unwrap(),
                matches.value_of("consensus-fq1").unwrap(),
                matches.value_of("consensus-fq2").unwrap(),
                value_t!(matches, "umi-len", usize).unwrap(),
                value_t!(matches, "max-seq-dist", usize).unwrap(),
                value_t!(matches, "max-umi-dist", usize).unwrap(),
            )
        }
>>>>>>> c340feaa
        // This cannot be reached, since the matches step of
        // clap assures that a valid subcommand is provided
        _ => unreachable!(),
    }
}<|MERGE_RESOLUTION|>--- conflicted
+++ resolved
@@ -55,43 +55,10 @@
             matches.value_of("vcf").unwrap(),
             value_t!(matches, "max-dist", u32).unwrap_or(20),
             value_t!(matches, "max-len-diff", u32).unwrap_or(10),
-<<<<<<< HEAD
-        )?;
-        Ok(())
-    } else if let Some(_) = matches.subcommand_matches("vcf-baf") {
-        bcf::baf::calculate_baf()?;
-        Ok(())
-    } else if let Some(matches) = matches.subcommand_matches("call-consensus-reads") {
-        fastq::call_consensus_reads::call_nonoverlapping_consensus_reads_from_paths(
-            matches.value_of("fq1").unwrap(),
-            matches.value_of("fq2").unwrap(),
-            matches.value_of("consensus-fq1").unwrap(),
-            matches.value_of("consensus-fq2").unwrap(),
-            value_t!(matches, "umi-len", usize).unwrap(),
-            value_t!(matches, "max-seq-dist", usize).unwrap(),
-            value_t!(matches, "max-umi-dist", usize).unwrap(),
-            matches.is_present("reverse-umi"),
-        )?;
-        Ok(())
-    } else if let Some(matches) = matches.subcommand_matches("call-overlapping-consensus-reads") {
-        fastq::call_consensus_reads::call_overlapping_consensus_reads_from_paths(
-            matches.value_of("fq1").unwrap(),
-            matches.value_of("fq2").unwrap(),
-            matches.value_of("consensus-fq").unwrap(),
-            value_t!(matches, "umi-len", usize).unwrap(),
-            value_t!(matches, "max-seq-dist", usize).unwrap(),
-            value_t!(matches, "max-umi-dist", usize).unwrap(),
-            value_t!(matches, "insert-size", usize).unwrap(),
-            value_t!(matches, "std-dev", usize).unwrap(),
-            matches.is_present("reverse-umi"),
-        )?;
-        Ok(())
-    } else {
-=======
         ),
         ("vcf-baf", Some(_)) => bcf::baf::calculate_baf(),
         ("call-consensus-reads", Some(matches)) => {
-            fastq::call_consensus_reads::call_consensus_reads_from_paths(
+            fastq::call_consensus_reads::call_nonoverlapping_consensus_reads_from_paths(
                 matches.value_of("fq1").unwrap(),
                 matches.value_of("fq2").unwrap(),
                 matches.value_of("consensus-fq1").unwrap(),
@@ -99,9 +66,22 @@
                 value_t!(matches, "umi-len", usize).unwrap(),
                 value_t!(matches, "max-seq-dist", usize).unwrap(),
                 value_t!(matches, "max-umi-dist", usize).unwrap(),
+                matches.is_present("reverse-umi"),
             )
         }
->>>>>>> c340feaa
+        ("call-overlapping-consensus-reads", Some(matches)) => {
+            fastq::call_consensus_reads::call_overlapping_consensus_reads_from_paths(
+                matches.value_of("fq1").unwrap(),
+                matches.value_of("fq2").unwrap(),
+                matches.value_of("consensus-fq").unwrap(),
+                value_t!(matches, "umi-len", usize).unwrap(),
+                value_t!(matches, "max-seq-dist", usize).unwrap(),
+                value_t!(matches, "max-umi-dist", usize).unwrap(),
+                value_t!(matches, "insert-size", usize).unwrap(),
+                value_t!(matches, "std-dev", usize).unwrap(),
+                matches.is_present("reverse-umi"),
+            )
+        }
         // This cannot be reached, since the matches step of
         // clap assures that a valid subcommand is provided
         _ => unreachable!(),
