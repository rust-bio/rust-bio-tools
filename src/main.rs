--- conflicted
+++ resolved
@@ -66,7 +66,6 @@
             &matches.value_of("field").unwrap(),
             value_t!(matches, "genes-per-request", usize).unwrap(),
         ),
-<<<<<<< HEAD
         ("oncoprint", Some(matches)) => {
             let mut sample_calls = HashMap::new();
             for entry in matches.values_of("vcfs").unwrap() {
@@ -75,11 +74,8 @@
             }
 
             bcf::oncoprint::oncoprint(&sample_calls)
-        }
-        ("call-consensus-reads", Some(matches)) => match matches.subcommand() {
-=======
+        },
         ("collapse-reads-to-fragments", Some(matches)) => match matches.subcommand() {
->>>>>>> 4410b0a2
             ("fastq", Some(matches)) => {
                 fastq::collapse_reads_to_fragments::call_consensus_reads_from_paths(
                     matches.value_of("fq1").unwrap(),
