use bio::io::fastq;
use rust_htslib::bam;
use rust_htslib::bam::Read;
use std::fs;
use std::process::Command;

/// Compare an output file to the expected output and delete the output file.
fn test_output(result: &str, expected: &str) {
    assert!(Command::new("cmp")
        .arg(result)
        .arg(expected)
        .spawn()
        .unwrap()
        .wait()
        .unwrap()
        .success());
    fs::remove_file(result).unwrap();
}

/// Compare two fastq files, ignoring the name lines
/// Reads are sorted by their sequence, which is not 100% robust
/// if mutations/ sequencing errors are considered.
fn compare_fastq(result: &str, expected: &str) {
    let result_reader = fastq::Reader::from_file(result).unwrap();
    let mut result_recs: Vec<fastq::Record> =
        result_reader.records().filter_map(Result::ok).collect();
    result_recs.sort_by_key(|x| x.seq().to_owned());
    let expected_reader = fastq::Reader::from_file(expected).unwrap();
    let mut expected_recs: Vec<fastq::Record> =
        expected_reader.records().filter_map(Result::ok).collect();
    expected_recs.sort_by_key(|x| x.seq().to_owned());

    for (result, expected) in result_recs.iter().zip(expected_recs.iter()) {
        assert_eq!(result.seq(), expected.seq());
        assert_eq!(result.qual(), expected.qual());
    }
}

fn compare_bam(result: &str, expected: &str) {
    let mut result_reader = bam::Reader::from_path(result).unwrap();
    let mut result_recs: Vec<bam::Record> =
        result_reader.records().filter_map(Result::ok).collect();
    result_recs.sort_by_key(|x| x.seq().as_bytes().to_owned());
    let mut expected_reader = bam::Reader::from_path(expected).unwrap();
    let mut expected_recs: Vec<bam::Record> =
        expected_reader.records().filter_map(Result::ok).collect();
    expected_recs.sort_by_key(|x| x.seq().as_bytes().to_owned());
    for (result, expected) in result_recs.iter().zip(expected_recs.iter()) {
        assert_eq!(result.seq().as_bytes(), expected.seq().as_bytes());
        assert_eq!(result.qual(), expected.qual());
    }
}

#[test]
fn fastq_split() {
    assert!(Command::new("bash")
        .arg("-c")
        .arg("target/debug/rbt fastq-split tests/A.fastq tests/B.fastq < tests/test.fastq")
        .spawn()
        .unwrap()
        .wait()
        .unwrap()
        .success());
    test_output("tests/A.fastq", "tests/expected/A.fastq");
    test_output("tests/B.fastq", "tests/expected/B.fastq");
}

#[test]
fn fastq_filter() {
    assert!(Command::new("bash")
        .arg("-c")
        .arg(
            "target/debug/rbt fastq-filter tests/ids.txt < tests/test.fastq > tests/filtered.fastq"
        )
        .spawn()
        .unwrap()
        .wait()
        .unwrap()
        .success());
    test_output("tests/filtered.fastq", "tests/expected/B.fastq");
}

#[test]
fn bam_depth() {
    assert!(Command::new("bash")
        .arg("-c")
        .arg("target/debug/rbt bam-depth tests/test.bam < tests/pos.txt > tests/depth.txt")
        .spawn()
        .unwrap()
        .wait()
        .unwrap()
        .success());
    test_output("tests/depth.txt", "tests/expected/depth.txt");
}

#[test]
fn vcf_to_txt() {
    assert!(Command::new("bash")
            .arg("-c")
            .arg("target/debug/rbt vcf-to-txt --genotypes --fmt S --info T X SOMATIC < tests/test.vcf > tests/variant-table.txt")
            .spawn().unwrap().wait().unwrap().success());
    test_output(
        "tests/variant-table.txt",
        "tests/expected/variant-table.txt",
    );
}

#[test]
fn vcf_match() {
    assert!(Command::new("bash")
            .arg("-c")
            .arg("target/debug/rbt vcf-match -d 50 -l 20 tests/test3.vcf < tests/test2.vcf > tests/matching.bcf")
            .spawn().unwrap().wait().unwrap().success());
    test_output("tests/matching.bcf", "tests/expected/matching.bcf");
}

#[test]
fn vcf_match_same() {
    assert!(Command::new("bash").arg("-c")
                                .arg("target/debug/rbt vcf-match -d 50 -l 20 tests/test4.vcf < tests/test4.vcf > tests/matching-same.bcf")
                                .spawn().unwrap().wait().unwrap().success());
    test_output(
        "tests/matching-same.bcf",
        "tests/expected/matching-same.bcf",
    );
}

#[test]
fn vcf_fix_iupac_alleles() {
    assert!(Command::new("bash")
        .arg("-c")
        .arg(
            "target/debug/rbt vcf-fix-iupac-alleles < tests/test-iupac.vcf > tests/iupac-fixed.bcf"
        )
        .spawn()
        .unwrap()
        .wait()
        .unwrap()
        .success());
    test_output("tests/iupac-fixed.bcf", "tests/expected/iupac-fixed.bcf");
}

#[test]
fn vcf_baf() {
    assert!(Command::new("bash")
        .arg("-c")
        .arg("target/debug/rbt vcf-baf < tests/test-freebayes.vcf > tests/baf.bcf")
        .spawn()
        .unwrap()
        .wait()
        .unwrap()
        .success());
    test_output("tests/baf.bcf", "tests/expected/baf.bcf");
}

#[test]
<<<<<<< HEAD
fn test_oncoprint() {
    assert!(
        Command::new("bash")
            .arg("-c")
            .arg("target/debug/rbt oncoprint a=tests/test-oncoprint.vcf b=tests/test-oncoprint.vcf > tests/oncoprint.html")
            .spawn()
            .unwrap()
            .wait()
            .unwrap()
            .success()
    );
    test_output("tests/oncoprint.html", "tests/expected/oncoprint.html");
}

#[test]
fn test_call_consensus_reads_two_cluster() {
=======
fn test_collapse_reads_to_fragments_two_cluster() {
>>>>>>> 4410b0a2
    assert!(
        Command::new("bash")
                .arg("-c")
                .arg("target/debug/rbt collapse-reads-to-fragments fastq --umi-len 3 -u --max-umi-dist 0 --max-seq-dist 2 tests/test-consensus.fastq tests/test-consensus.fastq /tmp/test-consensus.1.fastq /tmp/test-consensus.2.fastq")
            .spawn().unwrap().wait().unwrap().success());
    compare_fastq(
        "/tmp/test-consensus.1.fastq",
        "tests/expected/test-consensus.1.fastq",
    );
    compare_fastq(
        "/tmp/test-consensus.2.fastq",
        "tests/expected/test-consensus.2.fastq",
    );
}

#[test]
fn test_collapse_reads_to_fragments_single_cluster() {
    assert!(
        Command::new("bash")
            .arg("-c")
            .arg("target/debug/rbt collapse-reads-to-fragments fastq --umi-len 3 -u --max-umi-dist 2 --max-seq-dist 2 tests/test-consensus.fastq tests/test-consensus.fastq /tmp/test-consensus_single.1.fastq /tmp/test-consensus_single.2.fastq")
            .spawn().unwrap().wait().unwrap().success());
    compare_fastq(
        "/tmp/test-consensus_single.1.fastq",
        "tests/expected/test-consensus_single.1.fastq",
    );
    compare_fastq(
        "/tmp/test-consensus_single.2.fastq",
        "tests/expected/test-consensus_single.2.fastq",
    );
}

#[test]
fn test_collapse_reads_to_fragments_reads() {
    assert!(
        Command::new("bash")
            .arg("-c")
            .arg("target/debug/rbt collapse-reads-to-fragments fastq --umi-len 10 --max-umi-dist 0 --max-seq-dist 8 --insert-size 450 --std-dev 50  tests/overlapping-consensus.1.fastq tests/overlapping-consensus.2.fastq /tmp/test_overlapping-consensus.1.fastq /tmp/test_overlapping-consensus.2.fastq /tmp/test_overlapping-consensus.3.fastq")
            .spawn().unwrap().wait().unwrap().success());
    compare_fastq(
        "/tmp/test_overlapping-consensus.1.fastq",
        "tests/expected/test_overlapping-consensus.1.fastq",
    );
    compare_fastq(
        "/tmp/test_overlapping-consensus.2.fastq",
        "tests/expected/test_overlapping-consensus.2.fastq",
    );
    compare_fastq(
        "/tmp/test_overlapping-consensus.3.fastq",
        "tests/expected/test_overlapping-consensus.3.fastq",
    );
}

#[test]
fn test_collapse_reads_to_fragments_from_bam() {
    assert!(
    Command::new("bash")
        .arg("-c")
        .arg("target/debug/rbt collapse-reads-to-fragments bam --max-seq-dist 8 tests/overlapping_consensus_marked.bam /tmp/overlapping_consensus_marked.bam")
        .spawn().unwrap().wait().unwrap().success());
    compare_bam(
        "/tmp/overlapping_consensus_marked.bam",
        "tests/expected/overlapping_consensus_marked.bam",
    );
}

#[test]
fn test_vcf_annotate_dgidb() {
    assert!(
        Command::new("bash")
            .arg("-c")
            .arg("target/debug/rbt vcf-annotate-dgidb tests/annotate_dgidb_test.vcf > /tmp/annotate_dgidb_test.bcf")
            .spawn().unwrap().wait().unwrap().success());
    test_output(
        "/tmp/annotate_dgidb_test.bcf",
        "tests/expected/annotate_dgidb_test.bcf",
    );
}<|MERGE_RESOLUTION|>--- conflicted
+++ resolved
@@ -154,7 +154,6 @@
 }
 
 #[test]
-<<<<<<< HEAD
 fn test_oncoprint() {
     assert!(
         Command::new("bash")
@@ -170,10 +169,7 @@
 }
 
 #[test]
-fn test_call_consensus_reads_two_cluster() {
-=======
 fn test_collapse_reads_to_fragments_two_cluster() {
->>>>>>> 4410b0a2
     assert!(
         Command::new("bash")
                 .arg("-c")
