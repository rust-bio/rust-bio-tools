use bio::io::fastq;
use rust_htslib::bam;
use rust_htslib::bam::Read;
use std::fs;
use std::process::Command;

/// Compare an output file to the expected output and delete the output file.
fn test_output(result: &str, expected: &str) {
    assert!(Command::new("cmp")
        .arg(result)
        .arg(expected)
        .spawn()
        .unwrap()
        .wait()
        .unwrap()
        .success());
    fs::remove_file(result).unwrap();
}

/// Compare two fastq files, ignoring the name lines
/// Reads are sorted by their sequence, which is not 100% robust
/// if mutations/ sequencing errors are considered.
fn compare_fastq(result: &str, expected: &str) {
    let result_reader = fastq::Reader::from_file(result).unwrap();
    let mut result_recs: Vec<fastq::Record> =
        result_reader.records().filter_map(Result::ok).collect();
    result_recs.sort_by_key(|x| x.seq().to_owned());
    let expected_reader = fastq::Reader::from_file(expected).unwrap();
    let mut expected_recs: Vec<fastq::Record> =
        expected_reader.records().filter_map(Result::ok).collect();
    expected_recs.sort_by_key(|x| x.seq().to_owned());

    for (result, expected) in result_recs.iter().zip(expected_recs.iter()) {
        assert_eq!(result.seq(), expected.seq());
        assert_eq!(result.qual(), expected.qual());
    }
}

fn compare_bam(result: &str, expected: &str) {
    let mut result_reader = bam::Reader::from_path(result).unwrap();
    let mut result_recs: Vec<bam::Record> =
        result_reader.records().filter_map(Result::ok).collect();
    result_recs.sort_by_key(|x| x.seq().as_bytes().to_owned());
    let mut expected_reader = bam::Reader::from_path(expected).unwrap();
    let mut expected_recs: Vec<bam::Record> =
        expected_reader.records().filter_map(Result::ok).collect();
    expected_recs.sort_by_key(|x| x.seq().as_bytes().to_owned());
    for (result, expected) in result_recs.iter().zip(expected_recs.iter()) {
        assert_eq!(result.seq().as_bytes(), expected.seq().as_bytes());
        assert_eq!(result.qual(), expected.qual());
    }
}

#[test]
fn fastq_split() {
    assert!(Command::new("bash")
        .arg("-c")
        .arg("target/debug/rbt fastq-split tests/A.fastq tests/B.fastq < tests/test.fastq")
        .spawn()
        .unwrap()
        .wait()
        .unwrap()
        .success());
    test_output("tests/A.fastq", "tests/expected/A.fastq");
    test_output("tests/B.fastq", "tests/expected/B.fastq");
}

#[test]
fn fastq_filter() {
    assert!(Command::new("bash")
        .arg("-c")
        .arg(
            "target/debug/rbt fastq-filter tests/ids.txt < tests/test.fastq > tests/filtered.fastq"
        )
        .spawn()
        .unwrap()
        .wait()
        .unwrap()
        .success());
    test_output("tests/filtered.fastq", "tests/expected/B.fastq");
}

#[test]
fn bam_depth() {
    assert!(Command::new("bash")
        .arg("-c")
        .arg("target/debug/rbt bam-depth tests/test.bam < tests/pos.txt > tests/depth.txt")
        .spawn()
        .unwrap()
        .wait()
        .unwrap()
        .success());
    test_output("tests/depth.txt", "tests/expected/depth.txt");
}

#[test]
fn vcf_to_txt() {
    assert!(Command::new("bash")
            .arg("-c")
            .arg("target/debug/rbt vcf-to-txt --genotypes --fmt S --info T X SOMATIC < tests/test.vcf > tests/variant-table.txt")
            .spawn().unwrap().wait().unwrap().success());
    test_output(
        "tests/variant-table.txt",
        "tests/expected/variant-table.txt",
    );
}

#[test]
fn vcf_match() {
    assert!(Command::new("bash")
            .arg("-c")
            .arg("target/debug/rbt vcf-match -d 50 -l 20 tests/test3.vcf < tests/test2.vcf > tests/matching.bcf")
            .spawn().unwrap().wait().unwrap().success());
    test_output("tests/matching.bcf", "tests/expected/matching.bcf");
}

#[test]
fn vcf_match_same() {
    assert!(Command::new("bash").arg("-c")
                                .arg("target/debug/rbt vcf-match -d 50 -l 20 tests/test4.vcf < tests/test4.vcf > tests/matching-same.bcf")
                                .spawn().unwrap().wait().unwrap().success());
    test_output(
        "tests/matching-same.bcf",
        "tests/expected/matching-same.bcf",
    );
}

#[test]
fn vcf_fix_iupac_alleles() {
    assert!(Command::new("bash")
        .arg("-c")
        .arg(
            "target/debug/rbt vcf-fix-iupac-alleles < tests/test-iupac.vcf > tests/iupac-fixed.bcf"
        )
        .spawn()
        .unwrap()
        .wait()
        .unwrap()
        .success());
    test_output("tests/iupac-fixed.bcf", "tests/expected/iupac-fixed.bcf");
}

#[test]
fn vcf_baf() {
    assert!(Command::new("bash")
        .arg("-c")
        .arg("target/debug/rbt vcf-baf < tests/test-freebayes.vcf > tests/baf.bcf")
        .spawn()
        .unwrap()
        .wait()
        .unwrap()
        .success());
    test_output("tests/baf.bcf", "tests/expected/baf.bcf");
}

#[test]
fn test_vcf_report() {
    assert!(
        Command::new("bash")
            .arg("-c")
            .arg("target/debug/rbt vcf-report tests/ref.fa -v a=tests/report-test.vcf -v b=tests/report-test.vcf -b a:tumor=tests/test-report.bam -b b:tumor=tests/test-report.bam -- tests")
            .spawn()
            .unwrap()
            .wait()
            .unwrap()
            .success()
    );
    let files1 = vec![
        (
            "tests/indexes/index1.html",
            "tests/expected/report/indexes/index1.html",
        ),
        (
            "tests/genes/KRAS1.html",
            "tests/expected/report/genes/KRAS1.html",
        ),
    ];

    let files2 = vec![
        (
            "tests/details/a/KRAS.html",
            "tests/expected/report/details/a/KRAS.html",
        ),
        (
            "tests/details/b/KRAS.html",
            "tests/expected/report/details/b/KRAS.html",
        ),
    ];

    for (result, expected) in files1 {
        // delete line 22 with timestamp and 15 with version
        // this may fail on OS X due to the wrong sed being installed
        assert!(Command::new("bash")
            .arg("-c")
            .arg("sed -i '22d;15d' ".to_owned() + result)
            .spawn()
            .unwrap()
            .wait()
            .unwrap()
            .success());
        test_output(result, expected)
    }
    for (result, expected) in files2 {
<<<<<<< HEAD
        // Delete line 31 with timestamp and 24 with version
        // This may fail on OS X due to the wrong sed being installed
=======
        // delete line 31 with timestamp and 24 with version
        // this may fail on OS X due to the wrong sed being installed
>>>>>>> a2869ee1
        assert!(Command::new("bash")
            .arg("-c")
            .arg("sed -i '31d;24d' ".to_owned() + result)
            .spawn()
            .unwrap()
            .wait()
            .unwrap()
            .success());
        test_output(result, expected)
    }
    fs::remove_dir_all("tests/genes").unwrap();
    fs::remove_dir_all("tests/details").unwrap();
    fs::remove_dir_all("tests/js").unwrap();
    fs::remove_dir_all("tests/css").unwrap();
    fs::remove_dir_all("tests/indexes").unwrap();
    fs::remove_file("tests/index.html").unwrap();
}

#[test]
fn test_collapse_reads_to_fragments_two_cluster() {
    assert!(
        Command::new("bash")
                .arg("-c")
                .arg("target/debug/rbt collapse-reads-to-fragments fastq --umi-len 3 -u --max-umi-dist 0 --max-seq-dist 2 tests/test-consensus.fastq tests/test-consensus.fastq /tmp/test-consensus.1.fastq /tmp/test-consensus.2.fastq")
            .spawn().unwrap().wait().unwrap().success());
    compare_fastq(
        "/tmp/test-consensus.1.fastq",
        "tests/expected/test-consensus.1.fastq",
    );
    compare_fastq(
        "/tmp/test-consensus.2.fastq",
        "tests/expected/test-consensus.2.fastq",
    );
}

#[test]
fn test_collapse_reads_to_fragments_single_cluster() {
    assert!(
        Command::new("bash")
            .arg("-c")
            .arg("target/debug/rbt collapse-reads-to-fragments fastq --umi-len 3 -u --max-umi-dist 2 --max-seq-dist 2 tests/test-consensus.fastq tests/test-consensus.fastq /tmp/test-consensus_single.1.fastq /tmp/test-consensus_single.2.fastq")
            .spawn().unwrap().wait().unwrap().success());
    compare_fastq(
        "/tmp/test-consensus_single.1.fastq",
        "tests/expected/test-consensus_single.1.fastq",
    );
    compare_fastq(
        "/tmp/test-consensus_single.2.fastq",
        "tests/expected/test-consensus_single.2.fastq",
    );
}

#[test]
fn test_collapse_reads_to_fragments_reads() {
    assert!(
        Command::new("bash")
            .arg("-c")
            .arg("target/debug/rbt collapse-reads-to-fragments fastq --umi-len 10 --max-umi-dist 0 --max-seq-dist 8 --insert-size 450 --std-dev 50  tests/overlapping-consensus.1.fastq tests/overlapping-consensus.2.fastq /tmp/test_overlapping-consensus.1.fastq /tmp/test_overlapping-consensus.2.fastq /tmp/test_overlapping-consensus.3.fastq")
            .spawn().unwrap().wait().unwrap().success());
    compare_fastq(
        "/tmp/test_overlapping-consensus.1.fastq",
        "tests/expected/test_overlapping-consensus.1.fastq",
    );
    compare_fastq(
        "/tmp/test_overlapping-consensus.2.fastq",
        "tests/expected/test_overlapping-consensus.2.fastq",
    );
    compare_fastq(
        "/tmp/test_overlapping-consensus.3.fastq",
        "tests/expected/test_overlapping-consensus.3.fastq",
    );
}

#[test]
fn test_collapse_reads_to_fragments_from_bam() {
    assert!(
    Command::new("bash")
        .arg("-c")
        .arg("target/debug/rbt collapse-reads-to-fragments bam --max-seq-dist 8 tests/overlapping_consensus_marked.bam /tmp/overlapping_consensus_marked.bam")
        .spawn().unwrap().wait().unwrap().success());
    compare_bam(
        "/tmp/overlapping_consensus_marked.bam",
        "tests/expected/overlapping_consensus_marked.bam",
    );
}

#[test]
fn test_vcf_annotate_dgidb() {
    let exec_test = Command::new("bash")
            .arg("-c")
            .arg("target/debug/rbt vcf-annotate-dgidb tests/annotate_dgidb_test.vcf | bcftools view - | wc -l").output()
            .expect("failed to execute process");
    assert!(exec_test.status.success());
    assert_eq!(String::from_utf8(exec_test.stdout).unwrap().trim(), "65");
}

#[test]
fn test_stats_fasta_file() {
    assert!(Command::new("bash")
        .arg("-c")
        .arg("target/debug/rbt sequence-stats < tests/stats.fasta > /tmp/result.fasta.stats")
        .spawn()
        .unwrap()
        .wait()
        .unwrap()
        .success());

    test_output(
        "/tmp/result.fasta.stats",
        "tests/expected/result.fasta.stats",
    );
}

#[test]
fn test_stats_fastq_file() {
    assert!(Command::new("bash")
        .arg("-c")
        .arg("target/debug/rbt sequence-stats -q < tests/stats.fastq > /tmp/result.fastq.stats")
        .spawn()
        .unwrap()
        .wait()
        .unwrap()
        .success());

    test_output(
        "/tmp/result.fastq.stats",
        "tests/expected/result.fastq.stats",
    );
}<|MERGE_RESOLUTION|>--- conflicted
+++ resolved
@@ -201,16 +201,11 @@
         test_output(result, expected)
     }
     for (result, expected) in files2 {
-<<<<<<< HEAD
-        // Delete line 31 with timestamp and 24 with version
+        // Delete line 32 with timestamp and 25 with version
         // This may fail on OS X due to the wrong sed being installed
-=======
-        // delete line 31 with timestamp and 24 with version
-        // this may fail on OS X due to the wrong sed being installed
->>>>>>> a2869ee1
         assert!(Command::new("bash")
             .arg("-c")
-            .arg("sed -i '31d;24d' ".to_owned() + result)
+            .arg("sed -i '32d;25d' ".to_owned() + result)
             .spawn()
             .unwrap()
             .wait()
